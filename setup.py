import setuptools
from setuptools import setup

with open("README.md", "r") as f:
    long_description = f.read()
    descr_lines = long_description.split("\n")
    descr_no_gifs = []  # gifs are not supported on PyPI web page
    for dl in descr_lines:
        if not ("<img src=" in dl and "gif" in dl):
            descr_no_gifs.append(dl)

    long_description = "\n".join(descr_no_gifs)


_atari_deps = ["gymnasium[atari, accept-rom-license]"]
_mujoco_deps = ["gymnasium[mujoco]", "mujoco<=2.3.3"]
_envpool_deps = ["envpool"]

_docs_deps = [
    "mkdocs-material",
    "mkdocs-minify-plugin",
    "mkdocs-redirects",
    "mkdocs-git-revision-date-localized-plugin",
    "mkdocs-git-committers-plugin-2",
    "mkdocs-git-authors-plugin",
]

setup(
    # Information
    name="sample-factory",
    description="High throughput asynchronous reinforcement learning framework",
    long_description=long_description,
    long_description_content_type="text/markdown",
    version="2.1.1",
    url="https://github.com/alex-petrenko/sample-factory",
    author="Aleksei Petrenko",
    license="MIT",
    keywords="asynchronous reinforcement learning policy gradient ppo appo impala ai",
    project_urls={
        "Github": "https://github.com/alex-petrenko/sample-factory",
        "Videos": "https://sites.google.com/view/sample-factory",
    },
    install_requires=[
<<<<<<< HEAD
        "numpy>=1.18.1,<2.0",
        "torch>=1.9,<3.0,!=1.13.0",
        "gymnasium>=0.27,<1.0",
=======
        "numpy>=1.18.1, <2.0",
        "torch>=1.9,<2.0",
        "gym>=0.26.1,<1.0",
>>>>>>> 4ac206a6
        "pyglet",  # gym dependency
        "tensorboard>=1.15.0",
        "tensorboardx>=2.0",
        "psutil>=5.7.0",
        "threadpoolctl>=2.0.0",
        "colorlog",
        # "faster-fifo>=1.4.2,<2.0",  <-- installed by signal-slot-mp
        "signal-slot-mp>=1.0.3,<2.0",
        "filelock",
        "opencv-python",
        "wandb>=0.12.9",
        "huggingface-hub>=0.10.0,<1.0",
    ],
    extras_require={
        # some tests require Atari and Mujoco so let's make sure dev environment has that
        "dev": ["black", "isort>=5.12", "pytest<8.0", "flake8", "pre-commit", "twine"]
        + _docs_deps
        + _atari_deps
        + _mujoco_deps,
        "atari": _atari_deps,
        "envpool": _envpool_deps,
        "mujoco": _mujoco_deps,
        "vizdoom": ["vizdoom<2.0", "gymnasium[classic_control]"],
        # "dmlab": ["dm_env"],  <-- these are just auxiliary packages, the main package has to be built from sources
    },
    package_dir={"": "./"},
    packages=setuptools.find_packages(where="./", include=["sample_factory*", "sf_examples*"]),
    include_package_data=True,
    python_requires=">=3.8",
)<|MERGE_RESOLUTION|>--- conflicted
+++ resolved
@@ -41,15 +41,9 @@
         "Videos": "https://sites.google.com/view/sample-factory",
     },
     install_requires=[
-<<<<<<< HEAD
-        "numpy>=1.18.1,<2.0",
-        "torch>=1.9,<3.0,!=1.13.0",
-        "gymnasium>=0.27,<1.0",
-=======
         "numpy>=1.18.1, <2.0",
         "torch>=1.9,<2.0",
         "gym>=0.26.1,<1.0",
->>>>>>> 4ac206a6
         "pyglet",  # gym dependency
         "tensorboard>=1.15.0",
         "tensorboardx>=2.0",
